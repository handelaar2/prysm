package blockchain

import (
	"bytes"
	"context"
	"fmt"
	"time"

	"github.com/pkg/errors"
	ethpb "github.com/prysmaticlabs/ethereumapis/eth/v1alpha1"
	"github.com/prysmaticlabs/go-ssz"
	"github.com/prysmaticlabs/prysm/beacon-chain/core/helpers"
	"github.com/prysmaticlabs/prysm/beacon-chain/db/filters"
	stateTrie "github.com/prysmaticlabs/prysm/beacon-chain/state"
	"github.com/prysmaticlabs/prysm/shared/bytesutil"
	"github.com/prysmaticlabs/prysm/shared/params"
	"github.com/prysmaticlabs/prysm/shared/traceutil"
	"github.com/sirupsen/logrus"
	"go.opencensus.io/trace"
)

// CurrentSlot returns the current slot based on time.
func (s *Service) CurrentSlot() uint64 {
	return uint64(time.Now().Unix()-s.genesisTime.Unix()) / params.BeaconConfig().SecondsPerSlot
}

// getBlockPreState returns the pre state of an incoming block. It uses the parent root of the block
// to retrieve the state in DB. It verifies the pre state's validity and the incoming block
// is in the correct time window.
func (s *Service) getBlockPreState(ctx context.Context, b *ethpb.BeaconBlock) (*stateTrie.BeaconState, error) {
	ctx, span := trace.StartSpan(ctx, "forkchoice.getBlockPreState")
	defer span.End()

	// Verify incoming block has a valid pre state.
	preState, err := s.verifyBlkPreState(ctx, b)
	if err != nil {
		return nil, err
	}

	// Verify block slot time is not from the feature.
	if err := helpers.VerifySlotTime(preState.GenesisTime(), b.Slot); err != nil {
		return nil, err
	}

	// Verify block is a descendent of a finalized block.
	if err := s.verifyBlkDescendant(ctx, bytesutil.ToBytes32(b.ParentRoot), b.Slot); err != nil {
		return nil, err
	}

	// Verify block is later than the finalized epoch slot.
	if err := s.verifyBlkFinalizedSlot(b); err != nil {
		return nil, err
	}

	return preState, nil
}

// verifyBlkPreState validates input block has a valid pre-state.
func (s *Service) verifyBlkPreState(ctx context.Context, b *ethpb.BeaconBlock) (*stateTrie.BeaconState, error) {
	preState := s.initSyncState[bytesutil.ToBytes32(b.ParentRoot)]
	var err error
	if preState == nil {
		preState, err = s.beaconDB.State(ctx, bytesutil.ToBytes32(b.ParentRoot))
		if err != nil {
			return nil, errors.Wrapf(err, "could not get pre state for slot %d", b.Slot)
		}
		if preState == nil {
<<<<<<< HEAD
			preState, err = s.stateGen.StateByRoot(ctx, bytesutil.ToBytes32(b.ParentRoot))
			if err != nil {
				return nil, errors.Wrapf(err, "could not get pre state for slot %d", b.Slot)
=======
			if bytes.Equal(s.finalizedCheckpt.Root, b.ParentRoot) {
				return nil, fmt.Errorf("pre state of slot %d does not exist", b.Slot)
>>>>>>> b647ca5d
			}
			preState, err = s.generateState(ctx, bytesutil.ToBytes32(s.finalizedCheckpt.Root), bytesutil.ToBytes32(b.ParentRoot))
			if err != nil {
				return nil, err
			}
		}
<<<<<<< HEAD
		return preState.Copy(), nil
	}

	preState, err := s.stateGen.StateByRoot(ctx, bytesutil.ToBytes32(b.ParentRoot))
	if err != nil {
		return nil, errors.Wrapf(err, "could not get pre state for slot %d", b.Slot)
=======
		return preState, nil // No copy needed from newly hydrated DB object.
>>>>>>> b647ca5d
	}
	return preState.Copy(), nil
}

// verifyBlkDescendant validates input block root is a descendant of the
// current finalized block root.
func (s *Service) verifyBlkDescendant(ctx context.Context, root [32]byte, slot uint64) error {
	ctx, span := trace.StartSpan(ctx, "forkchoice.verifyBlkDescendant")
	defer span.End()

	finalizedBlkSigned, err := s.beaconDB.Block(ctx, bytesutil.ToBytes32(s.finalizedCheckpt.Root))
	if err != nil || finalizedBlkSigned == nil || finalizedBlkSigned.Block == nil {
		return errors.Wrap(err, "could not get finalized block")
	}
	finalizedBlk := finalizedBlkSigned.Block

	bFinalizedRoot, err := s.ancestor(ctx, root[:], finalizedBlk.Slot)
	if err != nil {
		return errors.Wrap(err, "could not get finalized block root")
	}
	if bFinalizedRoot == nil {
		return fmt.Errorf("no finalized block known for block from slot %d", slot)
	}

	if !bytes.Equal(bFinalizedRoot, s.finalizedCheckpt.Root) {
		err := fmt.Errorf("block from slot %d is not a descendent of the current finalized block slot %d, %#x != %#x",
			slot, finalizedBlk.Slot, bytesutil.Trunc(bFinalizedRoot), bytesutil.Trunc(s.finalizedCheckpt.Root))
		traceutil.AnnotateError(span, err)
		return err
	}
	return nil
}

// verifyBlkFinalizedSlot validates input block is not less than or equal
// to current finalized slot.
func (s *Service) verifyBlkFinalizedSlot(b *ethpb.BeaconBlock) error {
	finalizedSlot := helpers.StartSlot(s.finalizedCheckpt.Epoch)
	if finalizedSlot >= b.Slot {
		return fmt.Errorf("block is equal or earlier than finalized block, slot %d < slot %d", b.Slot, finalizedSlot)
	}
	return nil
}

// saveNewValidators saves newly added validator indices from the state to db.
// Does nothing if validator count has not changed.
func (s *Service) saveNewValidators(ctx context.Context, preStateValidatorCount int, postState *stateTrie.BeaconState) error {
	postStateValidatorCount := postState.NumValidators()
	if preStateValidatorCount != postStateValidatorCount {
		indices := make([]uint64, 0)
		pubKeys := make([][48]byte, 0)
		for i := preStateValidatorCount; i < postStateValidatorCount; i++ {
			indices = append(indices, uint64(i))
			pubKeys = append(pubKeys, postState.PubkeyAtIndex(uint64(i)))
		}
		if err := s.beaconDB.SaveValidatorIndices(ctx, pubKeys, indices); err != nil {
			return errors.Wrapf(err, "could not save activated validators: %v", indices)
		}
		log.WithFields(logrus.Fields{
			"indices":             indices,
			"totalValidatorCount": postStateValidatorCount - preStateValidatorCount,
		}).Trace("Validator indices saved in DB")
	}
	return nil
}

// rmStatesOlderThanLastFinalized deletes the states in db since last finalized check point.
func (s *Service) rmStatesOlderThanLastFinalized(ctx context.Context, startSlot uint64, endSlot uint64) error {
	ctx, span := trace.StartSpan(ctx, "forkchoice.rmStatesBySlots")
	defer span.End()

	// Make sure start slot is not a skipped slot
	for i := startSlot; i > 0; i-- {
		filter := filters.NewFilter().SetStartSlot(i).SetEndSlot(i)
		b, err := s.beaconDB.Blocks(ctx, filter)
		if err != nil {
			return err
		}
		if len(b) > 0 {
			startSlot = i
			break
		}
	}

	// Make sure finalized slot is not a skipped slot.
	for i := endSlot; i > 0; i-- {
		filter := filters.NewFilter().SetStartSlot(i).SetEndSlot(i)
		b, err := s.beaconDB.Blocks(ctx, filter)
		if err != nil {
			return err
		}
		if len(b) > 0 {
			endSlot = i - 1
			break
		}
	}

	// Do not remove genesis state
	if startSlot == 0 {
		startSlot++
	}
	// If end slot comes less than start slot
	if endSlot < startSlot {
		endSlot = startSlot
	}

	filter := filters.NewFilter().SetStartSlot(startSlot).SetEndSlot(endSlot)
	roots, err := s.beaconDB.BlockRoots(ctx, filter)
	if err != nil {
		return err
	}

	roots, err = s.filterBlockRoots(ctx, roots)
	if err != nil {
		return err
	}

	if err := s.beaconDB.DeleteStates(ctx, roots); err != nil {
		return err
	}

	return nil
}

// shouldUpdateCurrentJustified prevents bouncing attack, by only update conflicting justified
// checkpoints in the fork choice if in the early slots of the epoch.
// Otherwise, delay incorporation of new justified checkpoint until next epoch boundary.
// See https://ethresear.ch/t/prevention-of-bouncing-attack-on-ffg/6114 for more detailed analysis and discussion.
func (s *Service) shouldUpdateCurrentJustified(ctx context.Context, newJustifiedCheckpt *ethpb.Checkpoint) (bool, error) {
	if helpers.SlotsSinceEpochStarts(s.CurrentSlot()) < params.BeaconConfig().SafeSlotsToUpdateJustified {
		return true, nil
	}
	newJustifiedBlockSigned, err := s.beaconDB.Block(ctx, bytesutil.ToBytes32(newJustifiedCheckpt.Root))
	if err != nil {
		return false, err
	}
	if newJustifiedBlockSigned == nil || newJustifiedBlockSigned.Block == nil {
		return false, errors.New("nil new justified block")
	}
	newJustifiedBlock := newJustifiedBlockSigned.Block
	if newJustifiedBlock.Slot <= helpers.StartSlot(s.justifiedCheckpt.Epoch) {
		return false, nil
	}
	justifiedBlockSigned, err := s.beaconDB.Block(ctx, bytesutil.ToBytes32(s.justifiedCheckpt.Root))
	if err != nil {
		return false, err
	}
	if justifiedBlockSigned == nil || justifiedBlockSigned.Block == nil {
		return false, errors.New("nil justified block")
	}
	justifiedBlock := justifiedBlockSigned.Block
	b, err := s.ancestor(ctx, newJustifiedCheckpt.Root, justifiedBlock.Slot)
	if err != nil {
		return false, err
	}
	if !bytes.Equal(b, s.justifiedCheckpt.Root) {
		return false, nil
	}
	return true, nil
}

func (s *Service) updateJustified(ctx context.Context, state *stateTrie.BeaconState) error {
	cpt := state.CurrentJustifiedCheckpoint()
	if cpt.Epoch > s.bestJustifiedCheckpt.Epoch {
		s.bestJustifiedCheckpt = cpt
	}
	canUpdate, err := s.shouldUpdateCurrentJustified(ctx, cpt)
	if err != nil {
		return err
	}
	if canUpdate {
		s.prevJustifiedCheckpt = s.justifiedCheckpt
		s.justifiedCheckpt = cpt
	}

	justifiedRoot := bytesutil.ToBytes32(cpt.Root)

<<<<<<< HEAD
		justifiedState := s.initSyncState[justifiedRoot]
		// If justified state is nil, resume back to normal syncing process and save
		// justified check point.
		if justifiedState == nil {
			if s.stateGen.HotStateExists(ctx, justifiedRoot) {
				return s.beaconDB.SaveJustifiedCheckpoint(ctx, cpt)
			}
			justifiedState, err = s.generateState(ctx, bytesutil.ToBytes32(s.finalizedCheckpt.Root), justifiedRoot)
			if err != nil {
				log.Error(err)
				return s.beaconDB.SaveJustifiedCheckpoint(ctx, cpt)
			}
		}
		if err := s.stateGen.SaveState(ctx, justifiedRoot, justifiedState); err != nil {
			return errors.Wrap(err, "could not save justified state")
=======
	justifiedState := s.initSyncState[justifiedRoot]
	// If justified state is nil, resume back to normal syncing process and save
	// justified check point.
	if justifiedState == nil {
		if s.beaconDB.HasState(ctx, justifiedRoot) {
			return s.beaconDB.SaveJustifiedCheckpoint(ctx, cpt)
		}
		justifiedState, err = s.generateState(ctx, bytesutil.ToBytes32(s.finalizedCheckpt.Root), justifiedRoot)
		if err != nil {
			log.Error(err)
			return s.beaconDB.SaveJustifiedCheckpoint(ctx, cpt)
>>>>>>> b647ca5d
		}
	}
	if err := s.beaconDB.SaveState(ctx, justifiedState, justifiedRoot); err != nil {
		return errors.Wrap(err, "could not save justified state")
	}

	return s.beaconDB.SaveJustifiedCheckpoint(ctx, cpt)
}

// This saves every finalized state in DB during initial sync, needed as part of optimization to
// use cache state during initial sync in case of restart.
func (s *Service) saveInitState(ctx context.Context, state *stateTrie.BeaconState) error {
	cpt := state.FinalizedCheckpoint()
	finalizedRoot := bytesutil.ToBytes32(cpt.Root)
	fs := s.initSyncState[finalizedRoot]
	if fs == nil {
		var err error
		fs, err = s.stateGen.StateByRoot(ctx, finalizedRoot)
		if err != nil {
			return err
		}
		if fs == nil {
			fs, err = s.generateState(ctx, bytesutil.ToBytes32(s.prevFinalizedCheckpt.Root), finalizedRoot)
			if err != nil {
				// This might happen if the client was in sync and is now re-syncing for whatever reason.
				log.Warn("Initial sync cache did not have finalized state root cached")
				return err
			}
		}
	}

	if err := s.stateGen.SaveState(ctx, finalizedRoot, fs); err != nil {
		return errors.Wrap(err, "could not save state")
	}
	return nil
}

// This filters block roots that are not known as head root and finalized root in DB.
// It serves as the last line of defence before we prune states.
func (s *Service) filterBlockRoots(ctx context.Context, roots [][32]byte) ([][32]byte, error) {
	f, err := s.beaconDB.FinalizedCheckpoint(ctx)
	if err != nil {
		return nil, err
	}
	fRoot := f.Root
	h, err := s.beaconDB.HeadBlock(ctx)
	if err != nil {
		return nil, err
	}
	hRoot, err := ssz.HashTreeRoot(h.Block)
	if err != nil {
		return nil, err
	}

	filtered := make([][32]byte, 0, len(roots))
	for _, root := range roots {
		if bytes.Equal(root[:], fRoot[:]) || bytes.Equal(root[:], hRoot[:]) {
			continue
		}
		filtered = append(filtered, root)
	}

	return filtered, nil
}

// ancestor returns the block root of an ancestry block from the input block root.
//
// Spec pseudocode definition:
//   def get_ancestor(store: Store, root: Hash, slot: Slot) -> Hash:
//    block = store.blocks[root]
//    if block.slot > slot:
//      return get_ancestor(store, block.parent_root, slot)
//    elif block.slot == slot:
//      return root
//    else:
//      return Bytes32()  # root is older than queried slot: no results.
func (s *Service) ancestor(ctx context.Context, root []byte, slot uint64) ([]byte, error) {
	ctx, span := trace.StartSpan(ctx, "forkchoice.ancestor")
	defer span.End()

	// Stop recursive ancestry lookup if context is cancelled.
	if ctx.Err() != nil {
		return nil, ctx.Err()
	}

	signed, err := s.beaconDB.Block(ctx, bytesutil.ToBytes32(root))
	if err != nil {
		return nil, errors.Wrap(err, "could not get ancestor block")
	}
	if signed == nil || signed.Block == nil {
		return nil, errors.New("nil block")
	}
	b := signed.Block

	// If we dont have the ancestor in the DB, simply return nil so rest of fork choice
	// operation can proceed. This is not an error condition.
	if b == nil || b.Slot < slot {
		return nil, nil
	}

	if b.Slot == slot {
		return root, nil
	}

	return s.ancestor(ctx, b.ParentRoot, slot)
}

// This updates justified check point in store, if the new justified is later than stored justified or
// the store's justified is not in chain with finalized check point.
//
// Spec definition:
//   if (
//            state.current_justified_checkpoint.epoch > store.justified_checkpoint.epoch
//            or get_ancestor(store, store.justified_checkpoint.root, finalized_slot) != store.finalized_checkpoint.root
//        ):
//            store.justified_checkpoint = state.current_justified_checkpoint
func (s *Service) finalizedImpliesNewJustified(ctx context.Context, state *stateTrie.BeaconState) error {
	finalizedBlkSigned, err := s.beaconDB.Block(ctx, bytesutil.ToBytes32(s.finalizedCheckpt.Root))
	if err != nil || finalizedBlkSigned == nil || finalizedBlkSigned.Block == nil {
		return errors.Wrap(err, "could not get finalized block")
	}
	finalizedBlk := finalizedBlkSigned.Block

	anc, err := s.ancestor(ctx, s.justifiedCheckpt.Root, finalizedBlk.Slot)
	if err != nil {
		return err
	}

	// Either the new justified is later than stored justified or not in chain with finalized check pint.
	if cpt := state.CurrentJustifiedCheckpoint(); cpt != nil && cpt.Epoch > s.justifiedCheckpt.Epoch || !bytes.Equal(anc, s.finalizedCheckpt.Root) {
		s.justifiedCheckpt = state.CurrentJustifiedCheckpoint()
	}

	return nil
}

// This retrieves missing blocks from DB (ie. the blocks that couldn't received over sync) and inserts them to fork choice store.
// This is useful for block tree visualizer and additional vote accounting.
func (s *Service) fillInForkChoiceMissingBlocks(ctx context.Context, blk *ethpb.BeaconBlock, state *stateTrie.BeaconState) error {
	pendingNodes := make([]*ethpb.BeaconBlock, 0)

	parentRoot := bytesutil.ToBytes32(blk.ParentRoot)
	slot := blk.Slot
	// Fork choice only matters from last finalized slot.
	higherThanFinalized := slot > helpers.StartSlot(s.finalizedCheckpt.Epoch)
	// As long as parent node is not in fork choice store, and parent node is in DB.
	for !s.forkChoiceStore.HasNode(parentRoot) && s.beaconDB.HasBlock(ctx, parentRoot) && higherThanFinalized {
		b, err := s.beaconDB.Block(ctx, parentRoot)
		if err != nil {
			return err
		}

		pendingNodes = append(pendingNodes, b.Block)
		parentRoot = bytesutil.ToBytes32(b.Block.ParentRoot)
		slot = b.Block.Slot
		higherThanFinalized = slot > helpers.StartSlot(s.finalizedCheckpt.Epoch)
	}

	// Insert parent nodes to fork choice store in reverse order.
	// Lower slots should be at the end of the list.
	for i := len(pendingNodes) - 1; i >= 0; i-- {
		b := pendingNodes[i]
		r, err := ssz.HashTreeRoot(b)
		if err != nil {
			return err
		}

		if err := s.forkChoiceStore.ProcessBlock(ctx,
			b.Slot, r, bytesutil.ToBytes32(b.ParentRoot),
			state.CurrentJustifiedCheckpoint().Epoch,
			state.FinalizedCheckpointEpoch()); err != nil {
			return errors.Wrap(err, "could not process block for proto array fork choice")
		}
	}

	return nil
}

// The deletes input attestations from the attestation pool, so proposers don't include them in a block for the future.
func (s *Service) deletePoolAtts(atts []*ethpb.Attestation) error {
	for _, att := range atts {
		if helpers.IsAggregated(att) {
			if err := s.attPool.DeleteAggregatedAttestation(att); err != nil {
				return err
			}
		} else {
			if err := s.attPool.DeleteUnaggregatedAttestation(att); err != nil {
				return err
			}
		}
	}

	return nil
}<|MERGE_RESOLUTION|>--- conflicted
+++ resolved
@@ -60,35 +60,20 @@
 	preState := s.initSyncState[bytesutil.ToBytes32(b.ParentRoot)]
 	var err error
 	if preState == nil {
-		preState, err = s.beaconDB.State(ctx, bytesutil.ToBytes32(b.ParentRoot))
+		preState, err = s.stateGen.StateByRoot(ctx, bytesutil.ToBytes32(b.ParentRoot))
 		if err != nil {
 			return nil, errors.Wrapf(err, "could not get pre state for slot %d", b.Slot)
 		}
 		if preState == nil {
-<<<<<<< HEAD
-			preState, err = s.stateGen.StateByRoot(ctx, bytesutil.ToBytes32(b.ParentRoot))
-			if err != nil {
-				return nil, errors.Wrapf(err, "could not get pre state for slot %d", b.Slot)
-=======
 			if bytes.Equal(s.finalizedCheckpt.Root, b.ParentRoot) {
 				return nil, fmt.Errorf("pre state of slot %d does not exist", b.Slot)
->>>>>>> b647ca5d
 			}
 			preState, err = s.generateState(ctx, bytesutil.ToBytes32(s.finalizedCheckpt.Root), bytesutil.ToBytes32(b.ParentRoot))
 			if err != nil {
 				return nil, err
 			}
 		}
-<<<<<<< HEAD
-		return preState.Copy(), nil
-	}
-
-	preState, err := s.stateGen.StateByRoot(ctx, bytesutil.ToBytes32(b.ParentRoot))
-	if err != nil {
-		return nil, errors.Wrapf(err, "could not get pre state for slot %d", b.Slot)
-=======
 		return preState, nil // No copy needed from newly hydrated DB object.
->>>>>>> b647ca5d
 	}
 	return preState.Copy(), nil
 }
@@ -265,35 +250,17 @@
 
 	justifiedRoot := bytesutil.ToBytes32(cpt.Root)
 
-<<<<<<< HEAD
-		justifiedState := s.initSyncState[justifiedRoot]
-		// If justified state is nil, resume back to normal syncing process and save
-		// justified check point.
-		if justifiedState == nil {
-			if s.stateGen.HotStateExists(ctx, justifiedRoot) {
-				return s.beaconDB.SaveJustifiedCheckpoint(ctx, cpt)
-			}
-			justifiedState, err = s.generateState(ctx, bytesutil.ToBytes32(s.finalizedCheckpt.Root), justifiedRoot)
-			if err != nil {
-				log.Error(err)
-				return s.beaconDB.SaveJustifiedCheckpoint(ctx, cpt)
-			}
-		}
-		if err := s.stateGen.SaveState(ctx, justifiedRoot, justifiedState); err != nil {
-			return errors.Wrap(err, "could not save justified state")
-=======
 	justifiedState := s.initSyncState[justifiedRoot]
 	// If justified state is nil, resume back to normal syncing process and save
 	// justified check point.
 	if justifiedState == nil {
-		if s.beaconDB.HasState(ctx, justifiedRoot) {
+		if s.stateGen.HotStateExists(ctx, justifiedRoot) {
 			return s.beaconDB.SaveJustifiedCheckpoint(ctx, cpt)
 		}
 		justifiedState, err = s.generateState(ctx, bytesutil.ToBytes32(s.finalizedCheckpt.Root), justifiedRoot)
 		if err != nil {
 			log.Error(err)
 			return s.beaconDB.SaveJustifiedCheckpoint(ctx, cpt)
->>>>>>> b647ca5d
 		}
 	}
 	if err := s.beaconDB.SaveState(ctx, justifiedState, justifiedRoot); err != nil {
