--- conflicted
+++ resolved
@@ -497,10 +497,6 @@
 	for peerID, lock := range f.peerLocks {
 		if time.Since(lock.accessed) >= age {
 			lock.Lock()
-<<<<<<< HEAD
-			f.peerLocks[peerID] = nil
-=======
->>>>>>> 2de4f862
 			delete(f.peerLocks, peerID)
 			lock.Unlock()
 		}
