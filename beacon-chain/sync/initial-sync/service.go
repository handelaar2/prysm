package initialsync

import (
	"context"
	"time"

	"github.com/pkg/errors"
	"github.com/prysmaticlabs/prysm/beacon-chain/blockchain"
	"github.com/prysmaticlabs/prysm/beacon-chain/core/feed"
	statefeed "github.com/prysmaticlabs/prysm/beacon-chain/core/feed/state"
	"github.com/prysmaticlabs/prysm/beacon-chain/core/helpers"
	"github.com/prysmaticlabs/prysm/beacon-chain/db"
	"github.com/prysmaticlabs/prysm/beacon-chain/flags"
	"github.com/prysmaticlabs/prysm/beacon-chain/p2p"
	"github.com/prysmaticlabs/prysm/shared"
	"github.com/prysmaticlabs/prysm/shared/roughtime"
	"github.com/prysmaticlabs/prysm/shared/slotutil"
	"github.com/sirupsen/logrus"
)

var _ = shared.Service(&Service{})

type blockchainService interface {
	blockchain.BlockReceiver
	blockchain.HeadFetcher
}

const (
	handshakePollingInterval = 5 * time.Second // Polling interval for checking the number of received handshakes.
)

// Config to set up the initial sync service.
type Config struct {
	P2P           p2p.P2P
	DB            db.Database
	Chain         blockchainService
	StateNotifier statefeed.Notifier
}

// Service service.
type Service struct {
	ctx           context.Context
	chain         blockchainService
	p2p           p2p.P2P
	db            db.Database
	synced        bool
	chainStarted  bool
	stateNotifier statefeed.Notifier
}

// NewInitialSync configures the initial sync service responsible for bringing the node up to the
// latest head of the blockchain.
func NewInitialSync(cfg *Config) *Service {
	return &Service{
		ctx:           context.Background(),
		chain:         cfg.Chain,
		p2p:           cfg.P2P,
		db:            cfg.DB,
		stateNotifier: cfg.StateNotifier,
	}
}

// Start the initial sync service.
func (s *Service) Start() {
	var genesis time.Time

	headState, err := s.chain.HeadState(s.ctx)
	if headState == nil || err != nil {
		// Wait for state to be initialized.
		stateChannel := make(chan *feed.Event, 1)
		stateSub := s.stateNotifier.StateFeed().Subscribe(stateChannel)
		defer stateSub.Unsubscribe()
		genesisSet := false
		for !genesisSet {
			select {
			case event := <-stateChannel:
				if event.Type == statefeed.Initialized {
					data := event.Data.(*statefeed.InitializedData)
					log.WithField("starttime", data.StartTime).Debug("Received state initialized event")
					genesis = data.StartTime
					genesisSet = true
				}
			case <-s.ctx.Done():
				log.Debug("Context closed, exiting goroutine")
				return
			case err := <-stateSub.Err():
				log.WithError(err).Error("Subscription to state notifier failed")
				return
			}
		}
		stateSub.Unsubscribe()
	} else {
		genesis = time.Unix(int64(headState.GenesisTime), 0)
	}

	if genesis.After(roughtime.Now()) {
		log.WithField(
			"genesis time",
			genesis,
		).Warn("Genesis time is in the future - waiting to start sync...")
		time.Sleep(roughtime.Until(genesis))
	}
	s.chainStarted = true
<<<<<<< HEAD
	currentSlot := helpers.SlotsSince(genesis)
=======
	currentSlot := slotutil.SlotsSinceGenesis(genesis)
>>>>>>> 03356fc7
	if helpers.SlotToEpoch(currentSlot) == 0 {
		log.Info("Chain started within the last epoch - not syncing")
		s.synced = true
		return
	}
	log.Info("Starting initial chain sync...")
	// Are we already in sync, or close to it?
	if helpers.SlotToEpoch(s.chain.HeadSlot()) == helpers.SlotToEpoch(currentSlot) {
		log.Info("Already synced to the current chain head")
		s.synced = true
		return
	}
	s.waitForMinimumPeers()
	if err := s.roundRobinSync(genesis); err != nil {
		panic(err)
	}

	log.Infof("Synced up to slot %d", s.chain.HeadSlot())
	s.synced = true
}

// Stop initial sync.
func (s *Service) Stop() error {
	return nil
}

// Status of initial sync.
func (s *Service) Status() error {
	if !s.synced && s.chainStarted {
		return errors.New("syncing")
	}
	return nil
}

// Syncing returns true if initial sync is still running.
func (s *Service) Syncing() bool {
	return !s.synced
<<<<<<< HEAD
=======
}

// Resync allows a node to start syncing again if it has fallen
// behind the current network head.
func (s *Service) Resync() error {
	// set it to false since we are syncing again
	s.synced = false
	headState, err := s.chain.HeadState(context.Background())
	if err != nil {
		return errors.Wrap(err, "could not retrieve head state")
	}
	genesis := time.Unix(int64(headState.GenesisTime), 0)

	s.waitForMinimumPeers()
	if err := s.roundRobinSync(genesis); err != nil {
		return errors.Wrap(err, "could not retrieve head state")
	}
	log.Infof("Synced up to slot %d", s.chain.HeadSlot())

	s.synced = true
	return nil
}

func (s *Service) waitForMinimumPeers() {
	// Every 5 sec, report handshake count.
	for {
		count := len(s.p2p.Peers().Connected())
		if count >= flags.Get().MinimumSyncPeers {
			break
		}
		log.WithFields(logrus.Fields{
			"valid handshakes":    count,
			"required handshakes": flags.Get().MinimumSyncPeers}).Info("Waiting for enough peer handshakes before syncing")
		time.Sleep(handshakePollingInterval)
	}
>>>>>>> 03356fc7
}<|MERGE_RESOLUTION|>--- conflicted
+++ resolved
@@ -101,11 +101,7 @@
 		time.Sleep(roughtime.Until(genesis))
 	}
 	s.chainStarted = true
-<<<<<<< HEAD
 	currentSlot := helpers.SlotsSince(genesis)
-=======
-	currentSlot := slotutil.SlotsSinceGenesis(genesis)
->>>>>>> 03356fc7
 	if helpers.SlotToEpoch(currentSlot) == 0 {
 		log.Info("Chain started within the last epoch - not syncing")
 		s.synced = true
@@ -143,8 +139,6 @@
 // Syncing returns true if initial sync is still running.
 func (s *Service) Syncing() bool {
 	return !s.synced
-<<<<<<< HEAD
-=======
 }
 
 // Resync allows a node to start syncing again if it has fallen
@@ -180,5 +174,4 @@
 			"required handshakes": flags.Get().MinimumSyncPeers}).Info("Waiting for enough peer handshakes before syncing")
 		time.Sleep(handshakePollingInterval)
 	}
->>>>>>> 03356fc7
 }