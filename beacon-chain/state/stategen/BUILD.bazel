--- conflicted
+++ resolved
@@ -51,11 +51,6 @@
         "//beacon-chain/core/blocks:go_default_library",
         "//beacon-chain/db:go_default_library",
         "//beacon-chain/db/testing:go_default_library",
-<<<<<<< HEAD
-        "//beacon-chain/state:go_default_library",
-        "//beacon-chain/state/stateutil:go_default_library",
-=======
->>>>>>> 6350e693
         "//proto/beacon/p2p/v1:go_default_library",
         "//shared/bytesutil:go_default_library",
         "//shared/params:go_default_library",
