package operations

import (
	"bytes"
	"context"
	"reflect"
	"sync"
	"testing"

	ethpb "github.com/prysmaticlabs/ethereumapis/eth/v1alpha1"
	"github.com/prysmaticlabs/go-bitfield"
	"github.com/prysmaticlabs/go-ssz"
	"github.com/prysmaticlabs/prysm/beacon-chain/core/blocks"
	"github.com/prysmaticlabs/prysm/beacon-chain/core/helpers"
	"github.com/prysmaticlabs/prysm/beacon-chain/core/state"
	dbutil "github.com/prysmaticlabs/prysm/beacon-chain/db/testing"
	dbpb "github.com/prysmaticlabs/prysm/proto/beacon/db"
	pb "github.com/prysmaticlabs/prysm/proto/beacon/p2p/v1"
	"github.com/prysmaticlabs/prysm/shared/bls"
	"github.com/prysmaticlabs/prysm/shared/hashutil"
	"github.com/prysmaticlabs/prysm/shared/params"
	"github.com/prysmaticlabs/prysm/shared/testutil"
)

func TestHandleAttestation_Saves_NewAttestation(t *testing.T) {
	beaconDB := dbutil.SetupDB(t)
	defer dbutil.TeardownDB(t, beaconDB)
	service := NewService(context.Background(), &Config{
		BeaconDB: beaconDB,
	})

	deposits, _, privKeys := testutil.SetupInitialDeposits(t, 100)
	beaconState, err := state.GenesisBeaconState(deposits, uint64(0), &ethpb.Eth1Data{BlockHash: make([]byte, 32)})
	if err != nil {
		t.Fatal(err)
	}

	att := &ethpb.Attestation{
		Data: &ethpb.AttestationData{
			BeaconBlockRoot: []byte("block-root"),
			Source:          &ethpb.Checkpoint{Epoch: 0, Root: []byte("hello-world")},
			Target:          &ethpb.Checkpoint{Epoch: 0, Root: []byte("hello-world")},
		},
<<<<<<< HEAD
		AggregationBits: bitfield.Bitlist{0xC0, 0xC0, 0xC0, 0xC0, 0x01},
=======
		AggregationBits: bitfield.Bitlist{0xCF, 0xC0, 0xC0, 0xC0, 0x01},
		CustodyBits:     bitfield.Bitlist{0x00, 0x00, 0x00, 0x00, 0x01},
>>>>>>> f75a5a5d
	}

	attestingIndices, err := helpers.AttestingIndices(beaconState, att.Data, att.AggregationBits)
	if err != nil {
		t.Error(err)
	}
	domain := helpers.Domain(beaconState.Fork, 0, params.BeaconConfig().DomainBeaconAttester)
	sigs := make([]*bls.Signature, len(attestingIndices))
	for i, indice := range attestingIndices {
		hashTreeRoot, err := ssz.HashTreeRoot(att.Data)
		if err != nil {
			t.Error(err)
		}
		sig := privKeys[indice].Sign(hashTreeRoot[:], domain)
		sigs[i] = sig
	}
	att.Signature = bls.AggregateSignatures(sigs).Marshal()[:]

	beaconState.CurrentJustifiedCheckpoint.Root = []byte("hello-world")
	beaconState.CurrentEpochAttestations = []*pb.PendingAttestation{}

	newBlock := &ethpb.BeaconBlock{
		Slot: 0,
	}
	newBlockRoot, err := ssz.HashTreeRoot(newBlock)
	if err != nil {
		t.Fatal(err)
	}
	if err := beaconDB.SaveBlock(context.Background(), newBlock); err != nil {
		t.Fatal(err)
	}
	if err := beaconDB.SaveHeadBlockRoot(context.Background(), newBlockRoot); err != nil {
		t.Fatal(err)
	}
	if err := beaconDB.SaveState(context.Background(), beaconState, newBlockRoot); err != nil {
		t.Fatal(err)
	}
	beaconState.Slot += params.BeaconConfig().MinAttestationInclusionDelay

	if err := service.HandleAttestation(context.Background(), att); err != nil {
		t.Error(err)
	}
}

func TestHandleAttestation_Aggregates_LargeNumValidators(t *testing.T) {
	beaconDB := dbutil.SetupDB(t)
	defer dbutil.TeardownDB(t, beaconDB)
	ctx := context.Background()
	opsSrv := NewService(ctx, &Config{
		BeaconDB: beaconDB,
	})
	opsSrv.attestationPool = make(map[[32]byte]*dbpb.AttestationContainer)

	// First, we create a common attestation data.
	data := &ethpb.AttestationData{
		Source: &ethpb.Checkpoint{Epoch: 0, Root: []byte("hello-world")},
		Target: &ethpb.Checkpoint{Epoch: 0},
	}
	root, err := ssz.HashTreeRoot(data)
	if err != nil {
		t.Error(err)
	}
	att := &ethpb.Attestation{
		Data: data,
	}

	// We setup the genesis state with 256 validators.
	deposits, _, privKeys := testutil.SetupInitialDeposits(t, 256)
	beaconState, err := state.GenesisBeaconState(deposits, uint64(0), &ethpb.Eth1Data{BlockHash: make([]byte, 32)})
	if err != nil {
		t.Fatal(err)
	}
	stateRoot, err := ssz.HashTreeRoot(beaconState)
	if err != nil {
		t.Fatal(err)
	}
	block := blocks.NewGenesisBlock(stateRoot[:])
	blockRoot, err := ssz.HashTreeRoot(block)
	if err != nil {
		t.Fatal(err)
	}
	if err := beaconDB.SaveBlock(ctx, block); err != nil {
		t.Fatal(err)
	}
	if err := beaconDB.SaveHeadBlockRoot(ctx, blockRoot); err != nil {
		t.Fatal(err)
	}
	if err := beaconDB.SaveState(ctx, beaconState, blockRoot); err != nil {
		t.Fatal(err)
	}

	// Next up, we compute the committee for the attestation we're testing.
	committee, err := helpers.BeaconCommittee(beaconState, att.Data.Slot, att.Data.CommitteeIndex)
	if err != nil {
		t.Error(err)
	}
	attDataRoot, err := ssz.HashTreeRoot(att.Data)
	if err != nil {
		t.Error(err)
	}
	totalAggBits := bitfield.NewBitlist(uint64(len(committee)))
	domain := helpers.Domain(beaconState.Fork, 0, params.BeaconConfig().DomainBeaconAttester)

	// For every single member of the committee, we sign the attestation data and handle
	// the attestation through the operations service, which will perform basic aggregation
	// and verification.
	//
	// We perform these operations concurrently with a wait group to more closely
	// emulate a production environment.
	var wg sync.WaitGroup
	for i := 0; i < len(committee); i++ {
		wg.Add(1)
		go func(tt *testing.T, j int, w *sync.WaitGroup) {
			defer w.Done()
			newAtt := &ethpb.Attestation{
				AggregationBits: bitfield.NewBitlist(uint64(len(committee))),
				Data:            data,

				Signature: privKeys[committee[j]].Sign(root[:], domain).Marshal(),
			}
			newAtt.AggregationBits.SetBitAt(uint64(j), true)
			if err := opsSrv.HandleAttestation(ctx, newAtt); err != nil {
				tt.Fatalf("Could not handle attestation %d: %v", j, err)
			}
			totalAggBits = totalAggBits.Or(newAtt.AggregationBits)
		}(t, i, &wg)
	}
	wg.Wait()

	// We fetch the final attestation from the attestation pool, which should be an aggregation of
	// all committee members effectively.
	aggAtt := opsSrv.attestationPool[attDataRoot].ToAttestations()[0]
	b1 := aggAtt.AggregationBits.Bytes()
	b2 := totalAggBits.Bytes()

	// We check if the aggregation bits are what we want.
	if !bytes.Equal(b1, b2) {
		t.Errorf("Wanted aggregation bytes %v, received %v", b2, b1)
	}

	// If the committee is larger than 1, the signature from the attestation fetched from the DB
	// should be an aggregate of signatures and not equal to an individual signature from a validator.
	if len(committee) > 1 && bytes.Equal(aggAtt.Signature, att.Signature) {
		t.Errorf("Expected aggregate signature %#x to be different from individual sig %#x", aggAtt.Signature, att.Signature)
	}
}

func TestHandleAttestation_Skips_PreviouslyAggregatedAttestations(t *testing.T) {
	beaconDB := dbutil.SetupDB(t)
	defer dbutil.TeardownDB(t, beaconDB)
	helpers.ClearAllCaches()
	service := NewService(context.Background(), &Config{
		BeaconDB: beaconDB,
	})
	service.attestationPool = make(map[[32]byte]*dbpb.AttestationContainer)

	deposits, _, privKeys := testutil.SetupInitialDeposits(t, 200)
	beaconState, err := state.GenesisBeaconState(deposits, uint64(0), &ethpb.Eth1Data{BlockHash: make([]byte, 32)})
	if err != nil {
		t.Fatal(err)
	}

	beaconState.CurrentJustifiedCheckpoint.Root = []byte("hello-world")
	beaconState.CurrentEpochAttestations = []*pb.PendingAttestation{}

	att1 := &ethpb.Attestation{
		Data: &ethpb.AttestationData{
			Source: &ethpb.Checkpoint{Epoch: 0, Root: []byte("hello-world")},
		},
	}

	committee, err := helpers.BeaconCommittee(beaconState, att1.Data.Slot, att1.Data.CommitteeIndex)
	if err != nil {
		t.Error(err)
	}
	aggregationBits := bitfield.NewBitlist(uint64(len(committee)))
	aggregationBits.SetBitAt(0, true)
	att1.AggregationBits = aggregationBits
	hashTreeRoot, err := ssz.HashTreeRoot(att1.Data)
	if err != nil {
		t.Error(err)
	}
	domain := helpers.Domain(beaconState.Fork, 0, params.BeaconConfig().DomainBeaconAttester)
	att1.Signature = privKeys[committee[0]].Sign(hashTreeRoot[:], domain).Marshal()

	att2 := &ethpb.Attestation{
		Data: &ethpb.AttestationData{
			Source: &ethpb.Checkpoint{Epoch: 0, Root: []byte("hello-world")},
			Target: &ethpb.Checkpoint{Epoch: 0},
		},
	}
	aggregationBits = bitfield.NewBitlist(uint64(len(committee)))
	aggregationBits.SetBitAt(1, true)
	att2.AggregationBits = aggregationBits

	att2.Signature = privKeys[committee[1]].Sign(hashTreeRoot[:], domain).Marshal()

	att3 := &ethpb.Attestation{
		Data: &ethpb.AttestationData{
			Source: &ethpb.Checkpoint{Epoch: 0, Root: []byte("hello-world")},
			Target: &ethpb.Checkpoint{Epoch: 0},
		},
	}
	aggregationBits = bitfield.NewBitlist(uint64(len(committee)))
	aggregationBits.SetBitAt(0, true)
	aggregationBits.SetBitAt(1, true)
	att3.AggregationBits = aggregationBits

	att3Sig1 := privKeys[committee[0]].Sign(hashTreeRoot[:], domain)
	att3Sig2 := privKeys[committee[1]].Sign(hashTreeRoot[:], domain)
	aggregatedSig := bls.AggregateSignatures([]*bls.Signature{att3Sig1, att3Sig2}).Marshal()
	att3.Signature = aggregatedSig[:]

	newBlock := &ethpb.BeaconBlock{
		Slot: 0,
	}
	newBlockRoot, err := ssz.HashTreeRoot(newBlock)
	if err != nil {
		t.Fatal(err)
	}
	if err := beaconDB.SaveBlock(context.Background(), newBlock); err != nil {
		t.Fatal(err)
	}
	if err := beaconDB.SaveHeadBlockRoot(context.Background(), newBlockRoot); err != nil {
		t.Fatal(err)
	}
	if err := beaconDB.SaveState(context.Background(), beaconState, newBlockRoot); err != nil {
		t.Fatal(err)
	}
	beaconState.Slot += params.BeaconConfig().MinAttestationInclusionDelay

	if err := service.HandleAttestation(context.Background(), att1); err != nil {
		t.Error(err)
	}
	if err := service.HandleAttestation(context.Background(), att2); err != nil {
		t.Error(err)
	}
	if err := service.HandleAttestation(context.Background(), att1); err != nil {
		t.Error(err)
	}

	attDataHash, err := ssz.HashTreeRoot(att2.Data)
	if err != nil {
		t.Error(err)
	}
	dbAtt := service.attestationPool[attDataHash].ToAttestations()[0]

	dbAttBits := dbAtt.AggregationBits.Bytes()
	aggregatedBits := att1.AggregationBits.Or(att2.AggregationBits).Bytes()
	if !bytes.Equal(dbAttBits, aggregatedBits) {
		t.Error("Expected aggregation bits to be equal.")
	}

	if !bytes.Equal(dbAtt.Signature, aggregatedSig) {
		t.Error("Expected aggregated signatures to be equal")
	}

	if err := service.HandleAttestation(context.Background(), att2); err != nil {
		t.Error(err)
	}
	dbAtt = service.attestationPool[attDataHash].ToAttestations()[0]

	dbAttBits = dbAtt.AggregationBits.Bytes()
	if !bytes.Equal(dbAttBits, aggregatedBits) {
		t.Error("Expected aggregation bits to be equal.")
	}

	if !bytes.Equal(dbAtt.Signature, aggregatedSig) {
		t.Error("Expected aggregated signatures to be equal")
	}

	if err := service.HandleAttestation(context.Background(), att3); err != nil {
		t.Error(err)
	}
	dbAtt = service.attestationPool[attDataHash].ToAttestations()[0]

	dbAttBits = dbAtt.AggregationBits.Bytes()
	if !bytes.Equal(dbAttBits, aggregatedBits) {
		t.Error("Expected aggregation bits to be equal.")
	}

	if !bytes.Equal(dbAtt.Signature, aggregatedSig) {
		t.Error("Expected aggregated signatures to be equal")
	}
}

func TestRetrieveAttestations_OK(t *testing.T) {
	helpers.ClearAllCaches()
	beaconDB := dbutil.SetupDB(t)
	defer dbutil.TeardownDB(t, beaconDB)
	service := NewService(context.Background(), &Config{BeaconDB: beaconDB})
	service.attestationPool = make(map[[32]byte]*dbpb.AttestationContainer)
	params.UseMinimalConfig()
	defer params.UseMainnetConfig()

	deposits, _, privKeys := testutil.SetupInitialDeposits(t, 32)
	beaconState, err := state.GenesisBeaconState(deposits, uint64(0), &ethpb.Eth1Data{BlockHash: make([]byte, 32)})
	if err != nil {
		t.Fatal(err)
	}

<<<<<<< HEAD
	aggBits := bitfield.NewBitlist(4)
	aggBits.SetBitAt(1, true)
=======
	aggBits := bitfield.NewBitlist(1)
	aggBits.SetBitAt(0, true)
	custodyBits := bitfield.NewBitlist(1)
>>>>>>> f75a5a5d
	att := &ethpb.Attestation{
		Data: &ethpb.AttestationData{
			Source: &ethpb.Checkpoint{Epoch: 0, Root: params.BeaconConfig().ZeroHash[:]},
			Target: &ethpb.Checkpoint{Epoch: 0},
		},
		AggregationBits: aggBits,
	}
	attestingIndices, err := helpers.AttestingIndices(beaconState, att.Data, att.AggregationBits)
	if err != nil {
		t.Error(err)
	}
	domain := helpers.Domain(beaconState.Fork, 0, params.BeaconConfig().DomainBeaconAttester)

	sigs := make([]*bls.Signature, len(attestingIndices))
	zeroSig := [96]byte{}
	att.Signature = zeroSig[:]

	for i, indice := range attestingIndices {
		hashTreeRoot, err := ssz.HashTreeRoot(att.Data)
		if err != nil {
			t.Error(err)
		}
		sig := privKeys[indice].Sign(hashTreeRoot[:], domain)
		sigs[i] = sig
	}

	beaconState.Slot += params.BeaconConfig().MinAttestationInclusionDelay
	att.Signature = bls.AggregateSignatures(sigs).Marshal()[:]
	beaconState.CurrentEpochAttestations = []*pb.PendingAttestation{}

	r, _ := ssz.HashTreeRoot(att.Data)
	service.attestationPool[r] = dbpb.NewContainerFromAttestations([]*ethpb.Attestation{att})

	headBlockRoot := [32]byte{1, 2, 3}
	if err := beaconDB.SaveHeadBlockRoot(context.Background(), headBlockRoot); err != nil {
		t.Fatal(err)
	}
	if err := beaconDB.SaveState(context.Background(), beaconState, headBlockRoot); err != nil {
		t.Fatal(err)
	}
	// Test we can retrieve attestations from slot1 - slot61.
	attestations, err := service.AttestationPool(context.Background(), 1)
	if err != nil {
		t.Fatalf("Could not retrieve attestations: %v", err)
	}

	if !reflect.DeepEqual(attestations[0], att) {
		t.Error("Retrieved attestations did not match")
	}
}

func TestRetrieveAttestations_PruneInvalidAtts(t *testing.T) {
	helpers.ClearAllCaches()
	beaconDB := dbutil.SetupDB(t)
	defer dbutil.TeardownDB(t, beaconDB)
	service := NewService(context.Background(), &Config{BeaconDB: beaconDB})

	origAttestations := make([]*ethpb.Attestation, 140)
	for i := 0; i < len(origAttestations); i++ {
		origAttestations[i] = &ethpb.Attestation{
			Data: &ethpb.AttestationData{
				Slot:   uint64(i),
				Source: &ethpb.Checkpoint{},
				Target: &ethpb.Checkpoint{},
			},
			AggregationBits: bitfield.Bitlist{0b11},
		}
		if err := service.beaconDB.SaveAttestation(context.Background(), origAttestations[i]); err != nil {
			t.Fatalf("Failed to save attestation: %v", err)
		}
	}

	headBlockRoot := [32]byte{1, 2, 3}
	if err := beaconDB.SaveHeadBlockRoot(context.Background(), headBlockRoot); err != nil {
		t.Fatal(err)
	}
	if err := beaconDB.SaveState(context.Background(), &pb.BeaconState{
		Slot: 200}, headBlockRoot); err != nil {
		t.Fatal(err)
	}
	attestations, err := service.AttestationPool(context.Background(), 200)
	if err != nil {
		t.Fatalf("Could not retrieve attestations: %v", err)
	}

	if len(attestations) != 0 {
		t.Error("Incorrect pruned attestations")
	}

	// Verify the invalid attestations are deleted.
	hash, err := hashutil.HashProto(origAttestations[1])
	if err != nil {
		t.Fatal(err)
	}
	if service.beaconDB.HasAttestation(context.Background(), hash) {
		t.Error("Invalid attestation is not deleted")
	}
}

func TestRemoveProcessedAttestations_Ok(t *testing.T) {
	beaconDB := dbutil.SetupDB(t)
	defer dbutil.TeardownDB(t, beaconDB)
	s := NewService(context.Background(), &Config{BeaconDB: beaconDB})

	attestations := make([]*ethpb.Attestation, 10)
	for i := 0; i < len(attestations); i++ {
		attestations[i] = &ethpb.Attestation{
			Data: &ethpb.AttestationData{
				Slot:   uint64(i),
				Source: &ethpb.Checkpoint{},
				Target: &ethpb.Checkpoint{},
			},
			AggregationBits: bitfield.Bitlist{0b11},
		}
		if err := s.beaconDB.SaveAttestation(context.Background(), attestations[i]); err != nil {
			t.Fatalf("Failed to save attestation: %v", err)
		}
	}
	headBlockRoot := [32]byte{1, 2, 3}
	if err := beaconDB.SaveHeadBlockRoot(context.Background(), headBlockRoot); err != nil {
		t.Fatal(err)
	}
	if err := beaconDB.SaveState(context.Background(), &pb.BeaconState{Slot: 15}, headBlockRoot); err != nil {
		t.Fatal(err)
	}

	if err := s.removeAttestationsFromPool(context.Background(), attestations); err != nil {
		t.Fatalf("Could not remove attestations: %v", err)
	}

	atts, err := s.AttestationPool(context.Background(), 15)
	if err != nil {
		t.Fatal(err)
	}
	if len(atts) != 0 {
		t.Errorf("Attestation pool should be empty but got a length of %d", len(atts))
	}
}

func TestForkchoiceRetrieveAttestations_NotVoted(t *testing.T) {
	helpers.ClearAllCaches()
	beaconDB := dbutil.SetupDB(t)
	defer dbutil.TeardownDB(t, beaconDB)
	service := NewService(context.Background(), &Config{BeaconDB: beaconDB})
	service.attestationPool = make(map[[32]byte]*dbpb.AttestationContainer)

	aggBits := bitfield.NewBitlist(8)
	aggBits.SetBitAt(1, true)
	att := &ethpb.Attestation{
		Data: &ethpb.AttestationData{
			Source: &ethpb.Checkpoint{},
			Target: &ethpb.Checkpoint{},
		},
		AggregationBits: aggBits,
	}

	r, _ := ssz.HashTreeRoot(att.Data)
	service.attestationPool[r] = dbpb.NewContainerFromAttestations([]*ethpb.Attestation{att})

	atts, err := service.AttestationPoolForForkchoice(context.Background())
	if err != nil {
		t.Fatalf("Could not retrieve attestations: %v", err)
	}

	if !reflect.DeepEqual(atts[0], att) {
		t.Error("Did not receive wanted attestation")
	}
}

func TestForkchoiceRetrieveAttestations_AlreadyVoted(t *testing.T) {
	helpers.ClearAllCaches()
	beaconDB := dbutil.SetupDB(t)
	defer dbutil.TeardownDB(t, beaconDB)
	service := NewService(context.Background(), &Config{BeaconDB: beaconDB})
	service.attestationPool = make(map[[32]byte]*dbpb.AttestationContainer)

	aggBits := bitfield.NewBitlist(8)
	aggBits.SetBitAt(1, true)
	att := &ethpb.Attestation{
		Data: &ethpb.AttestationData{
			Source: &ethpb.Checkpoint{},
			Target: &ethpb.Checkpoint{},
		},
		AggregationBits: aggBits,
	}

	r, _ := ssz.HashTreeRoot(att.Data)
	service.attestationPool[r] = dbpb.NewContainerFromAttestations([]*ethpb.Attestation{att})

	_, err := service.AttestationPoolForForkchoice(context.Background())
	if err != nil {
		t.Fatalf("Could not retrieve attestations: %v", err)
	}

	atts, err := service.AttestationPoolForForkchoice(context.Background())
	if err != nil {
		t.Fatalf("Could not retrieve attestations: %v", err)
	}

	if len(atts) != 0 {
		t.Errorf("Wanted att count 0, got %d", len(atts))
	}
}<|MERGE_RESOLUTION|>--- conflicted
+++ resolved
@@ -41,12 +41,8 @@
 			Source:          &ethpb.Checkpoint{Epoch: 0, Root: []byte("hello-world")},
 			Target:          &ethpb.Checkpoint{Epoch: 0, Root: []byte("hello-world")},
 		},
-<<<<<<< HEAD
-		AggregationBits: bitfield.Bitlist{0xC0, 0xC0, 0xC0, 0xC0, 0x01},
-=======
 		AggregationBits: bitfield.Bitlist{0xCF, 0xC0, 0xC0, 0xC0, 0x01},
 		CustodyBits:     bitfield.Bitlist{0x00, 0x00, 0x00, 0x00, 0x01},
->>>>>>> f75a5a5d
 	}
 
 	attestingIndices, err := helpers.AttestingIndices(beaconState, att.Data, att.AggregationBits)
@@ -348,14 +344,9 @@
 		t.Fatal(err)
 	}
 
-<<<<<<< HEAD
-	aggBits := bitfield.NewBitlist(4)
-	aggBits.SetBitAt(1, true)
-=======
 	aggBits := bitfield.NewBitlist(1)
 	aggBits.SetBitAt(0, true)
 	custodyBits := bitfield.NewBitlist(1)
->>>>>>> f75a5a5d
 	att := &ethpb.Attestation{
 		Data: &ethpb.AttestationData{
 			Source: &ethpb.Checkpoint{Epoch: 0, Root: params.BeaconConfig().ZeroHash[:]},
