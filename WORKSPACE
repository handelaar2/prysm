--- conflicted
+++ resolved
@@ -197,11 +197,7 @@
     visibility = ["//visibility:public"],
 )
     """,
-<<<<<<< HEAD
-    url = "https://github.com/ethereum/eth2.0-spec-tests/releases/download/v0.11.0/general.tar.gz",
-=======
     url = "https://github.com/ethereum/eth2.0-spec-tests/releases/download/v0.11.1/general.tar.gz",
->>>>>>> 8d6aed93
 )
 
 http_archive(
@@ -216,11 +212,7 @@
     visibility = ["//visibility:public"],
 )
     """,
-<<<<<<< HEAD
-    url = "https://github.com/ethereum/eth2.0-spec-tests/releases/download/v0.11.0/minimal.tar.gz",
-=======
     url = "https://github.com/ethereum/eth2.0-spec-tests/releases/download/v0.11.1/minimal.tar.gz",
->>>>>>> 8d6aed93
 )
 
 http_archive(
@@ -235,11 +227,7 @@
     visibility = ["//visibility:public"],
 )
     """,
-<<<<<<< HEAD
-    url = "https://github.com/ethereum/eth2.0-spec-tests/releases/download/v0.11.0/mainnet.tar.gz",
-=======
     url = "https://github.com/ethereum/eth2.0-spec-tests/releases/download/v0.11.1/mainnet.tar.gz",
->>>>>>> 8d6aed93
 )
 
 http_archive(
@@ -1671,13 +1659,8 @@
     name = "com_github_wealdtech_eth2_signer_api",
     build_file_proto_mode = "disable_global",
     importpath = "github.com/wealdtech/eth2-signer-api",
-<<<<<<< HEAD
-    sum = "h1:fqJYjKwG/FeUAJYYiZblIP6agiz3WWB+Hxpw85Fnr5I=",
-    version = "v1.0.1",
-=======
     sum = "h1:AL4bRJDW6lyRc0ROPruVTEHt7Xs+EV2lRBPen2plOr8=",
     version = "v1.2.0",
->>>>>>> 8d6aed93
 )
 
 go_repository(
