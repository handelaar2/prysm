package client

import (
	"context"

	"github.com/dgraph-io/ristretto"
	middleware "github.com/grpc-ecosystem/go-grpc-middleware"
	grpc_retry "github.com/grpc-ecosystem/go-grpc-middleware/retry"
	grpc_opentracing "github.com/grpc-ecosystem/go-grpc-middleware/tracing/opentracing"
	grpc_prometheus "github.com/grpc-ecosystem/go-grpc-prometheus"
	"github.com/pkg/errors"
	ethpb "github.com/prysmaticlabs/ethereumapis/eth/v1alpha1"
	pb "github.com/prysmaticlabs/prysm/proto/beacon/rpc/v1"
	"github.com/prysmaticlabs/prysm/validator/db"
	"github.com/prysmaticlabs/prysm/validator/keymanager"
	"github.com/sirupsen/logrus"
	"go.opencensus.io/plugin/ocgrpc"
	"google.golang.org/grpc"
	"google.golang.org/grpc/credentials"
)

var log = logrus.WithField("prefix", "validator")

// ValidatorService represents a service to manage the validator client
// routine.
type ValidatorService struct {
	ctx                  context.Context
	cancel               context.CancelFunc
	validator            Validator
	graffiti             []byte
	conn                 *grpc.ClientConn
	endpoint             string
	withCert             string
	dataDir              string
	keyManager           keymanager.KeyManager
	logValidatorBalances bool
	emitAccountMetrics   bool
	maxCallRecvMsgSize   int
	grpcRetries          uint
}

// Config for the validator service.
type Config struct {
	Endpoint                   string
	DataDir                    string
	CertFlag                   string
	GraffitiFlag               string
	KeyManager                 keymanager.KeyManager
	LogValidatorBalances       bool
	EmitAccountMetrics         bool
	GrpcMaxCallRecvMsgSizeFlag int
	GrpcRetriesFlag            uint
}

// NewValidatorService creates a new validator service for the service
// registry.
func NewValidatorService(ctx context.Context, cfg *Config) (*ValidatorService, error) {
	ctx, cancel := context.WithCancel(ctx)
	return &ValidatorService{
		ctx:                  ctx,
		cancel:               cancel,
		endpoint:             cfg.Endpoint,
		withCert:             cfg.CertFlag,
		dataDir:              cfg.DataDir,
		graffiti:             []byte(cfg.GraffitiFlag),
		keyManager:           cfg.KeyManager,
		logValidatorBalances: cfg.LogValidatorBalances,
		emitAccountMetrics:   cfg.EmitAccountMetrics,
		maxCallRecvMsgSize:   cfg.GrpcMaxCallRecvMsgSizeFlag,
		grpcRetries:          cfg.GrpcRetriesFlag,
	}, nil
}

// Start the validator service. Launches the main go routine for the validator
// client.
func (v *ValidatorService) Start() {
	var dialOpt grpc.DialOption
	var maxCallRecvMsgSize int

	if v.withCert != "" {
		creds, err := credentials.NewClientTLSFromFile(v.withCert, "")
		if err != nil {
			log.Errorf("Could not get valid credentials: %v", err)
			return
		}
		dialOpt = grpc.WithTransportCredentials(creds)
	} else {
		dialOpt = grpc.WithInsecure()
		log.Warn("You are using an insecure gRPC connection! Please provide a certificate and key to use a secure connection.")
	}

	if v.maxCallRecvMsgSize != 0 {
		maxCallRecvMsgSize = v.maxCallRecvMsgSize
	} else {
		maxCallRecvMsgSize = 10 * 5 << 20 // Default 50Mb
	}

	opts := []grpc.DialOption{
		dialOpt,
		grpc.WithDefaultCallOptions(
			grpc.MaxCallRecvMsgSize(maxCallRecvMsgSize),
			grpc_retry.WithMax(v.grpcRetries),
		),
		grpc.WithStatsHandler(&ocgrpc.ClientHandler{}),
		grpc.WithStreamInterceptor(middleware.ChainStreamClient(
			grpc_opentracing.StreamClientInterceptor(),
			grpc_prometheus.StreamClientInterceptor,
			grpc_retry.StreamClientInterceptor(),
		)),
		grpc.WithUnaryInterceptor(middleware.ChainUnaryClient(
			grpc_opentracing.UnaryClientInterceptor(),
			grpc_prometheus.UnaryClientInterceptor,
			grpc_retry.UnaryClientInterceptor(),
			logDebugRequestInfoUnaryInterceptor,
		)),
	}
	conn, err := grpc.DialContext(v.ctx, v.endpoint, opts...)
	if err != nil {
		log.Errorf("Could not dial endpoint: %s, %v", v.endpoint, err)
		return
	}
	log.Info("Successfully started gRPC connection")

	pubkeys, err := v.keyManager.FetchValidatingKeys()
	if err != nil {
		log.Errorf("Could not get validating keys: %v", err)
		return
	}

	valDB, err := db.NewKVStore(v.dataDir, pubkeys)
	if err != nil {
		log.Errorf("Could not initialize db: %v", err)
		return
	}

	v.conn = conn
	cache, err := ristretto.NewCache(&ristretto.Config{
		NumCounters: 1280, // number of keys to track.
		MaxCost:     128,  // maximum cost of cache, 1 item = 1 cost.
		BufferItems: 64,   // number of keys per Get buffer.
	})
	if err != nil {
		panic(err)
	}

	v.validator = &validator{
<<<<<<< HEAD
		db:                   valDB,
		validatorClient:      ethpb.NewBeaconNodeValidatorClient(v.conn),
		beaconClient:         ethpb.NewBeaconChainClient(v.conn),
		aggregatorClient:     pb.NewAggregatorServiceClient(v.conn),
		node:                 ethpb.NewNodeClient(v.conn),
		keyManager:           v.keyManager,
		graffiti:             v.graffiti,
		logValidatorBalances: v.logValidatorBalances,
		emitAccountMetrics:   v.emitAccountMetrics,
		prevBalance:          make(map[[48]byte]uint64),
		attLogs:              make(map[[32]byte]*attSubmitted),
		domainDataCache:      cache,
=======
		db:                               valDB,
		validatorClient:                  ethpb.NewBeaconNodeValidatorClient(v.conn),
		beaconClient:                     ethpb.NewBeaconChainClient(v.conn),
		aggregatorClient:                 pb.NewAggregatorServiceClient(v.conn),
		node:                             ethpb.NewNodeClient(v.conn),
		keyManager:                       v.keyManager,
		graffiti:                         v.graffiti,
		logValidatorBalances:             v.logValidatorBalances,
		emitAccountMetrics:               v.emitAccountMetrics,
		prevBalance:                      make(map[[48]byte]uint64),
		attLogs:                          make(map[[32]byte]*attSubmitted),
		targetSourcesCreatedForValidator: make(map[uint64]*attTargetSource),
>>>>>>> 46972341
	}
	go run(v.ctx, v.validator)
}

// Stop the validator service.
func (v *ValidatorService) Stop() error {
	v.cancel()
	log.Info("Stopping service")
	if v.conn != nil {
		return v.conn.Close()
	}
	return nil
}

// Status ...
//
// WIP - not done.
func (v *ValidatorService) Status() error {
	if v.conn == nil {
		return errors.New("no connection to beacon RPC")
	}
	return nil
}<|MERGE_RESOLUTION|>--- conflicted
+++ resolved
@@ -144,20 +144,6 @@
 	}
 
 	v.validator = &validator{
-<<<<<<< HEAD
-		db:                   valDB,
-		validatorClient:      ethpb.NewBeaconNodeValidatorClient(v.conn),
-		beaconClient:         ethpb.NewBeaconChainClient(v.conn),
-		aggregatorClient:     pb.NewAggregatorServiceClient(v.conn),
-		node:                 ethpb.NewNodeClient(v.conn),
-		keyManager:           v.keyManager,
-		graffiti:             v.graffiti,
-		logValidatorBalances: v.logValidatorBalances,
-		emitAccountMetrics:   v.emitAccountMetrics,
-		prevBalance:          make(map[[48]byte]uint64),
-		attLogs:              make(map[[32]byte]*attSubmitted),
-		domainDataCache:      cache,
-=======
 		db:                               valDB,
 		validatorClient:                  ethpb.NewBeaconNodeValidatorClient(v.conn),
 		beaconClient:                     ethpb.NewBeaconChainClient(v.conn),
@@ -169,8 +155,8 @@
 		emitAccountMetrics:               v.emitAccountMetrics,
 		prevBalance:                      make(map[[48]byte]uint64),
 		attLogs:                          make(map[[32]byte]*attSubmitted),
+		domainDataCache:                  cache,
 		targetSourcesCreatedForValidator: make(map[uint64]*attTargetSource),
->>>>>>> 46972341
 	}
 	go run(v.ctx, v.validator)
 }
